--- conflicted
+++ resolved
@@ -1329,12 +1329,8 @@
         long endTime = EnvironmentEdgeManager.currentTime();
         regionServer.metricsRegionServer.updateFlushTime(endTime - startTime);
       }
-<<<<<<< HEAD
-      regionServer.compactSplitThread.requestRegionsMerge(regionA, regionB, forcible, masterSystemTime);
-=======
       regionServer.compactSplitThread.requestRegionsMerge(regionA, regionB, forcible,
           masterSystemTime);
->>>>>>> 7e9dd95c
       return MergeRegionsResponse.newBuilder().build();
     } catch (DroppedSnapshotException ex) {
       regionServer.abort("Replay of WAL required. Forcing server shutdown", ex);
