--- conflicted
+++ resolved
@@ -1535,62 +1535,6 @@
     verifyDenied(action, USER_CREATE, USER_RW, USER_NONE, USER_RO);
   }
 
-<<<<<<< HEAD
-  public void checkGlobalPerms(Permission.Action... actions) throws IOException {
-    Permission[] perms = new Permission[actions.length];
-    for (int i = 0; i < actions.length; i++) {
-      perms[i] = new Permission(actions[i]);
-    }
-    CheckPermissionsRequest.Builder request = CheckPermissionsRequest.newBuilder();
-    for (Action a : actions) {
-      request.addPermission(AccessControlProtos.Permission.newBuilder()
-          .setType(AccessControlProtos.Permission.Type.Global)
-          .setGlobalPermission(
-              AccessControlProtos.GlobalPermission.newBuilder()
-                  .addAction(ProtobufUtil.toPermissionAction(a)).build()));
-    }
-    try(Connection conn = ConnectionFactory.createConnection(conf);
-        Table acl = conn.getTable(AccessControlLists.ACL_TABLE_NAME)) {
-      BlockingRpcChannel channel = acl.coprocessorService(new byte[0]);
-      AccessControlService.BlockingInterface protocol =
-        AccessControlService.newBlockingStub(channel);
-      try {
-        protocol.checkPermissions(null, request.build());
-      } catch (ServiceException se) {
-        ProtobufUtil.toIOException(se);
-      }
-    }
-  }
-
-  public void checkTablePerms(TableName table, byte[] family, byte[] column,
-      Permission.Action... actions) throws IOException {
-    Permission[] perms = new Permission[actions.length];
-    for (int i = 0; i < actions.length; i++) {
-      perms[i] = new TablePermission(table, family, column, actions[i]);
-    }
-
-    checkTablePerms(table, perms);
-  }
-
-  public void checkTablePerms(TableName table, Permission... perms) throws IOException {
-    CheckPermissionsRequest.Builder request = CheckPermissionsRequest.newBuilder();
-    for (Permission p : perms) {
-      request.addPermission(ProtobufUtil.toPermission(p));
-    }
-    try(Connection conn = ConnectionFactory.createConnection(conf);
-        Table acl = conn.getTable(table)) {
-      AccessControlService.BlockingInterface protocol =
-        AccessControlService.newBlockingStub(acl.coprocessorService(new byte[0]));
-      try {
-        protocol.checkPermissions(null, request.build());
-      } catch (ServiceException se) {
-        ProtobufUtil.toIOException(se);
-      }
-    }
-  }
-
-=======
->>>>>>> d1133ced
   @Test
   public void testCheckPermissions() throws Exception {
     // --------------------------------------
