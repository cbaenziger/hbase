--- conflicted
+++ resolved
@@ -221,8 +221,6 @@
           }
         } else {
           fail("Unexpected results for user '" + user.getShortName() + "'");
-<<<<<<< HEAD
-=======
         }
       } catch (AccessDeniedException ade) {
         fail("Expected action to pass for user '" + user.getShortName() + "' but was denied");
@@ -237,7 +235,6 @@
         Object obj = user.runAs(action);
         if (obj != null) {
           fail("Non null results from action for user '" + user.getShortName() + "'");
->>>>>>> d1133ced
         }
       } catch (AccessDeniedException ade) {
         fail("Expected action to pass for user '" + user.getShortName() + "' but was denied");
@@ -245,23 +242,6 @@
     }
   }
 
-<<<<<<< HEAD
-  /** This passes only in case of null for all users. */
-  public static void verifyIfNull(AccessTestAction  action, User... users) throws Exception {
-    for (User user : users) {
-      try {
-        Object obj = user.runAs(action);
-        if (obj != null) {
-          fail("Non null results from action for user '" + user.getShortName() + "'");
-        }
-      } catch (AccessDeniedException ade) {
-        fail("Expected action to pass for user '" + user.getShortName() + "' but was denied");
-      }
-    }
-  }
-
-=======
->>>>>>> d1133ced
   /** This passes only in case of ADE for all actions. */
   public static void verifyDenied(User user, AccessTestAction... actions) throws Exception {
     for (AccessTestAction action : actions) {
@@ -742,8 +722,6 @@
   public static String convertToGroup(String group) {
     return AccessControlLists.GROUP_PREFIX + group;
   }
-<<<<<<< HEAD
-=======
 
   public static void checkGlobalPerms(HBaseTestingUtility testUtil, Permission.Action... actions)
       throws IOException {
@@ -800,5 +778,4 @@
     }
   }
 
->>>>>>> d1133ced
 }